--- conflicted
+++ resolved
@@ -145,47 +145,10 @@
                     result = {**result, **result_valid}
                     monitor_type_key = "valid/metrics"
                 new_best = False
-<<<<<<< HEAD
-
-                if self.use_tbx:
-                    self.writer.add_scalars('train_epoch/loss', {'train': result['train_loss'], 'valid': result['valid_loss']}, epoch+1)
-                    self.writer.add_scalars('train_epoch/accuracy',
-                                           {'train': result['train_metrics']['accuracy'],
-                                            'valid': result['valid_metrics']['accuracy']}, epoch + 1)
-                    header, data, avg = thelper.utils.get_table_from_classification_report(result['train_metrics']['fullreport'])
-                    summary_data_precision = {}
-                    summary_data_recall = {}
-                    summary_data_f1 = {}
-                    for iter, class_id in enumerate(data[0]):
-                        summary_data_precision[class_id] = float(data[1][iter])
-                        summary_data_recall[class_id] = float(data[2][iter])
-                        summary_data_f1[class_id] = float(data[3][iter])
-                    self.writer.add_scalars('train_epoch/%s' % header[0],
-                                            summary_data_precision, epoch + 1)
-                    self.writer.add_scalars('train_epoch/%s' % header[1],
-                                            summary_data_recall, epoch + 1)
-                    self.writer.add_scalars('train_epoch/%s' % header[2],
-                                            summary_data_f1, epoch + 1)
-                    header, data, avg = thelper.utils.get_table_from_classification_report(
-                        result['valid_metrics']['fullreport'])
-                    summary_data_precision = {}
-                    summary_data_recall = {}
-                    summary_data_f1 = {}
-                    for iter, class_id in enumerate(data[0]):
-                        summary_data_precision[class_id] = float(data[1][iter])
-                        summary_data_recall[class_id] = float(data[2][iter])
-                        summary_data_f1[class_id] = float(data[3][iter])
-                    self.writer.add_scalars('valid_epoch/%s' % header[0],
-                                            summary_data_precision, epoch + 1)
-                    self.writer.add_scalars('valid_epoch/%s' % header[1],
-                                            summary_data_recall, epoch + 1)
-                    self.writer.add_scalars('valid_epoch/%s' % header[2],
-                                            summary_data_f1, epoch + 1)
-
-=======
+
                 losses = {}
                 monitor_vals = {}
->>>>>>> 585b3c0e
+
                 for key, value in result.items():
                     if key == "train/metrics":
                         if self.monitor not in value:
